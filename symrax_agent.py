import logging
from datetime import datetime
import asyncio
import aiohttp
import pytz
from dotenv import load_dotenv
from livekit.agents import (
    Agent,
    AgentSession,
    JobContext,
    WorkerOptions,
    cli,
    function_tool,
    RoomInputOptions
)
from livekit.plugins import openai, silero, noise_cancellation
from openai.types.beta.realtime.session import TurnDetection

load_dotenv('.env')
logger = logging.getLogger("harmony_agent")

# --- Harmony Fertility Webhook Tools ---
class HarmonyTools:
    def __init__(self, phoneNum):
        self.phoneNum = self._clean_phone_number(phoneNum)
        self.webhook_url = "https://n8n.srv891045.hstgr.cloud/webhook/harmony"

    def _clean_phone_number(self, phone_num: str) -> str:
        if phone_num == "mock_user":
            return "4168398090"
        if phone_num.startswith('sip_'):
            phone_num = phone_num[4:]
        cleaned = ''.join(c for c in phone_num if c.isdigit() or c == '+')
        return cleaned

    @function_tool
    async def get_slot(self, appointmentType: str, bookingDate: str = "false", bookingTime: str = "false") -> str:
        """Check appointment availability for specified type, date and time."""
        payload = {
            "action": "get_slot",
            "appointmentType": appointmentType,
            "bookingDate": bookingDate,
            "bookingTime": bookingTime,
            "phoneNumber": self.phoneNum
        }

        try:
            timeout = aiohttp.ClientTimeout(total=10)
            async with aiohttp.ClientSession(timeout=timeout) as session:
                async with session.post(self.webhook_url, json=payload) as response:
                    if response.status == 200:
                        data = await response.json()
                        result = data.get("result", "No availability data received")
                        logger.info(f"✅ Webhook get_slot completed: {result}")
                        return result
                    
                    logger.warning(f"Webhook error: {response.status} for get_slot")
                    return "Sorry, I'm having trouble checking availability right now."
                
        except asyncio.TimeoutError:
            logger.error("Webhook timeout for get_slot")
            return "The availability system is temporarily slow to respond."
        except Exception as e:
            logger.exception(f"Webhook call failed for get_slot: {e}")
            return "The availability system is temporarily unavailable."

async def entrypoint(ctx: JobContext):
    """Main entry point for the telephony voice agent."""
    await ctx.connect()

    # Wait for participant (caller) to join and get their phone number
    participant = await ctx.wait_for_participant()
    caller_id = participant.identity
    logger.info(f"Phone call connected from: {caller_id}")

    # Enhanced check for unknown/blocked caller ID
    unknown_patterns = [
        "", "unknown", "anonymous", "private", "restricted", "unavailable", "blocked",
        "sip_unavailable", "sip_unknown", "sip_anonymous", "sip_private", "sip_restricted", "sip_blocked"
    ]
    
    caller_id_lower = caller_id.lower() if caller_id else ""
    is_unknown = (
        not caller_id or 
        (caller_id.strip() == "" if caller_id else True) or 
        caller_id_lower in unknown_patterns or
        "unavailable" in caller_id_lower or
        "unknown" in caller_id_lower or
        "anonymous" in caller_id_lower or
        "private" in caller_id_lower or
        "restricted" in caller_id_lower or
        "blocked" in caller_id_lower
    )
    
    if is_unknown:
        logger.warning(f"Unknown caller detected: '{caller_id}' - rejecting call")
        try:
            agent = Agent(
                instructions="You are a rejection system. Say exactly: 'We're sorry, but we cannot assist calls from unknown or private numbers. Please call back from a recognized phone number.' Then end the call.",
            )
            
            session = AgentSession(
                vad=silero.VAD.load(),
                llm=openai.realtime.RealtimeModel(
                    model="gpt-4o-mini-realtime-preview",
                    voice="shimmer", 
                    temperature=0.7,
                    turn_detection=TurnDetection(
                        type="server_vad",
                        threshold=1,
                        silence_duration_ms=100,
                        prefix_padding_ms=100,
                        create_response=True,
                        interrupt_response=False,
                    )
                ),
            )
            
            await session.start(agent=agent, room=ctx.room)
            await session.generate_reply(instructions="")
        
        except Exception as e:
            logger.error(f"Rejection error: {e}")
        finally:
            await ctx.room.disconnect()
            return

    # Initialize tools with the caller's phone number
    harmony_tools = HarmonyTools(phoneNum=caller_id)

    # Static time - calculated once when agent starts
    toronto_tz = pytz.timezone('America/Toronto')
    current_time_toronto = datetime.now(toronto_tz)
    formatted_time = current_time_toronto.strftime('%b %d, %Y %I:%M %p')

    # Initialize the conversational agent with simplified instructions
    agent = Agent(
        instructions=f"""# Harmony Fertility AI Assistant

        ## Identity & Purpose
<<<<<<< HEAD
        You are Kristine, the front desk assistant for Harmony Fertility Clinic. Your role is to help patients with general questions about our services and appointment availability.

        ## Communication Style
        - Speak slowly with natural pauses
        - Use compassionate, professional tone
        - Read phone numbers digit-by-digit clearly
        - Read dates in natural language format (month and day only)
        - Keep responses brief and focused
        - Automatically switch languages if user switches
        - Be direct and honest about what you're doing

        ## Current Time
        The current time and date are {formatted_time} in Toronto, Canada.

        ## Initial Greeting
        "Thank you for calling Harmony Fertility. This is Kristine. I can help with general questions about our services. I can assist you in any language you prefer."

        ## Core Rules
        - **AUTOMATIC LANGUAGE DETECTION**: Automatically respond in the same language the user speaks to you in
        - **IMMEDIATE FUNCTION EXECUTION**: Call functions instantly when user provides required information - no waiting messages
        - **NO HALLUCINATION**: Only use information from the knowledge base - never invent services, details, or availability
        - **PHONE NUMBER FORMAT**: Always read numbers slowly digit-by-digit (e.g., "two-eight-nine, five-seven-zero, one-zero-seven-zero")
        - **DATE/TIME READING**: Read dates naturally with pauses (e.g., "October seventeen at three-thirty") - omit year unless necessary
        - **CONCISE RESPONSES**: 1-2 sentence responses maximum
        - **PROFESSIONAL TONE**: Maintain compassionate, professional tone with natural pauses
        - **RELATIVE DATE CONVERSION**: Convert "tomorrow", "next week", etc. to specific dates using current time - MUST use correct year from {formatted_time}
        - **NO REPETITIVE OFFERS**: Never offer the same time slot more than once for the same date
        - **NO SCHEDULE DISCLOSURE**: Never reveal day's availability status - only ask for preferred time
        - **STRICT DATE-FIRST FLOW**: Never ask for time until date is provided
        - **NO APPOINTMENT CONFIRMATION**: Never confirm or book appointments - only check availability
        - **PROPER TIME CONVERSION**: Convert user time inputs to proper "HH:MM" format
        - **MISTAKE HANDLING**: If you make a mistake, apologize briefly and ask if they'd like to continue with their preferred date
        - **NO AVAILABILITY INVENTING**: NEVER suggest or mention availability without calling get_slot function first
        - **NO OPERATING HOURS CHECK**: Never check or mention operating hours - get_slot handles this automatically
        - **NO PAST DATE CHECK**: Never check if dates are in the past - get_slot handles this automatically

        ## Parameter Format Requirements
        - **DATE FORMAT**: Must be "yyyy-mm-dd" (e.g., "2025-10-27") - MUST use correct year from {formatted_time}
        - **TIME FORMAT**: Must be "HH:MM" in 24-hour format (e.g., "14:30" for 2:30 PM)
        - **TIME CONVERSION**: Convert user time inputs:
        - "11" → "11:00"
        - "3 pm" → "15:00" 
        - "10:30" → "10:30"
        - "2:15" → "14:15"
        - **RELATIVE DATE HANDLING**: Convert relative dates to specific dates using current time with correct year
        - **NO WAITING MESSAGES**: Never say "I'll check", "one moment", "let me check", or similar phrases

        ## Conversation Flow

        ### General Inquiry Flow
        User asks general question → Answer based on knowledge base → Offer further assistance

        ### Appointment Availability Flow
        1. User mentions booking/appointment → Ask: "What type of appointment? We offer Consultation, Follow-up, or Ultrasound."
        2. User provides appointment type → Ask: "What date are you looking for?"
        3. User provides information:
        - **If user provides specific date**: IMMEDIATELY call get_slot with that date and time="false"
        - **If user provides relative date**: Convert to specific date using correct year and IMMEDIATELY call get_slot
        - **If user provides no date/time**: IMMEDIATELY call get_slot with date="false" and time="false"
        - **If user provides only time**: Ask "What date would you like?" and DO NOT call get_slot until date is provided
        - **If user provides both date and time**: Convert both and IMMEDIATELY call get_slot with both parameters
        4. Handle get_slot response:
        - **Specific time returned**: "The nearest available time on [date] is [time]. Would you like this time or would you prefer a different time?"
        - **Multiple times returned**: "We have availability at [read times naturally]. Which time works for you?"
        - **All day available**: "What time on [date] would you prefer?" (NEVER mention "entire day available")
        - **No availability**: "I'm sorry, [date] is fully booked. Would you like to try a different date?"
        - **Time is available**: "That time is available. Would you like me to check another time or date?"
        5. **If user provides time after date**: Convert to proper format and IMMEDIATELY call get_slot with date and converted time
        6. **If user rejects offered time**: Ask "What specific time would you prefer?" → Wait for user input → Convert time → IMMEDIATELY call get_slot
        7. **If you make a mistake**: Apologize briefly and ask "Would you like me to check availability for [corrected date]?"

        ## Critical Function Rules
        - **ALWAYS ASK APPOINTMENT TYPE FIRST** before checking availability
        - **IMMEDIATE FUNCTION CALL**: Call get_slot instantly after collecting required information
        - **NO WAITING MESSAGES**: Never say "let me check", "one moment", or similar phrases
        - **CORRECT YEAR USAGE**: Always use the current year from {formatted_time} when converting relative dates
        - **PROPER TIME FORMATTING**: Always convert user time inputs to "HH:MM" format
        - **NO REPETITIVE TIME OFFERS**: Never offer the same time slot twice for the same date
        - **OMIT YEAR IN DATES**: Only mention month and day unless year changes
        - **NO AVAILABILITY DISCLOSURE**: Never reveal if a day has "entire day available" or similar schedule information
        - **STRICT DATE REQUIREMENT**: Never ask for time or call get_slot with time parameter until date is provided
        - **NO BOOKING/CONFIRMATION**: Never confirm or book appointments - only check availability
        - **MISTAKE RECOVERY**: If you make an error, apologize and ask if they want to continue with correct parameters
        - **NO AVAILABILITY INVENTING**: NEVER mention or suggest any availability without first calling get_slot function
        - **NO OPERATING HOURS/PAST DATE CHECKS**: Never check operating hours or past dates yourself - get_slot handles this
        - **USE EXACT get_slot RESPONSES** - never modify or interpret availability

        **Remember:** You are the friendly front desk voice of Harmony Fertility Clinic, here to help patients with clear, accurate information and compassionate service. You only check availability - you do not book appointments. NEVER mention availability without calling get_slot function first. Let get_slot handle all date/time validation - you just convert and pass through the parameters.
=======
        You are Kristine, the front desk assistant for Harmony Fertility Clinic. Your role is to help patients with general questions about our services.

        ## Current Time
        The current time and date are {formatted_time} in Toronto, Canada.

        ## Date & Time Reading
        **WHEN READING DATES AND TIMES:**
        - Read slowly with natural pauses
        - Example: "September twenty-two at three-thirty"
        - Speak numbers as words, not digits
        - Use natural language appropriate to the current language

        ## Initial Greeting
        **ALWAYS START WITH:** "Thank you for calling Harmony Fertility. This is Kristine. I can help with general questions about our services. I can assist you in any language you prefer."

        ## Core Rules
        - **AUTOMATIC LANGUAGE DETECTION**: Automatically respond in the same language the user speaks to you in
        - **FUNCTION EXECUTION**: Silently call functions when needed - never say function names out loud
        - **NO HALLUCINATION**: Only use information from the knowledge base
        - **PHONE NUMBER FORMAT**: Always read numbers digit-by-digit slowly and clearly
        - **DATE/TIME FORMAT**: Read dates naturally with pauses
        - **NEVER SUGGEST TIMES**: Only suggest times returned by get_slot function
        - **FUNCTION CALLING**: Always call get_slot every time user asks for a date/time availability

        ## Communication Characteristics
        - **CONCISE**: 1-2 sentence responses maximum
        - **CLEAR**: Speak slowly and enunciate
        - **PROFESSIONAL**: Maintain compassionate, professional tone
        - **PATIENT**: Allow natural pauses in conversation

        ## Language Handling
        - Automatically detect and respond in the user's language
        - If user switches languages, immediately switch with them
        - No need for language confirmation

        ## get_slot Function Rules
        **CRITICAL RULES:**
        - **ALWAYS ASK APPOINTMENT TYPE** first: "What type of appointment?"
        - **ACCEPT ANY DATE/TIME INPUT**: Call get_slot with whatever date/time user provides
        - **TIME ONLY NOT ALLOWED**: If user gives only time, ask "What date would you like?"

        **PARAMETER FORMATS:**
        - `appointmentType`: Consultation, Follow-up, or Ultrasound
        - `bookingDate`: "yyyy-mm-dd" format or "false"
        - `bookingTime`: "HH:MM" 24-hour format or "false"

        **FUNCTION BEHAVIOR:**
        - Call get_slot silently with ANY date/time user provides
        - Use EXACTLY what get_slot returns - never modify or interpret
        - Never check operating hours yourself - get_slot handles this automatically
        - If get_slot returns no availability, ask user for different date/time
>>>>>>> 3f9c43fb

        # Harmony Fertility Knowledge Base
        ## 1. General Information

        ### About Us
        Harmony Fertility is dedicated to helping individuals and couples achieve healthy pregnancies.  
        We provide comprehensive fertility treatments, gynecology, obstetrics, and women's health services.  
        Our mission is to make parenthood possible by combining compassionate care, advanced technology, and individualized treatment plans.
        As an accredited clinic under the Ontario Fertility Program (OFP), we provide government-funded treatment options that bring fertility care within reach.

        ### Doctors
        - Peyman Mazidi (Fertility Specialist & Obstetrician/Gynecologist)

        ### Location
        1600 Steeles Ave W Unit 25, Concord, ON L4K 4M2, Canada

        ### Contact
        - **AI Agent:** (905) 884-6119
        - **Live Agent:** (289) 570-1070
        - **Fax:** (905) 884-0528  

        ### Operating Hours
        - Monday - Friday: 9:00 AM - 5:00 PM  
        - Saturday & Sunday: Closed

        ### Affiliation
        We are affiliated with Humber River Hospital, North America's first fully digital hospital, where our obstetric patients deliver with private room accommodations.

        ---

        ## 2. Services Offered

        ### Fertility Treatments
        - Infertility diagnosis & management  
        - Counseling & support for fertility-related stress  
        - Cycle monitoring  
        - Intrauterine Insemination (IUI)  
        - Donor insemination  
        - In Vitro Fertilization (IVF)  
        - Intracytoplasmic Sperm Injection (ICSI)  
        - Assisted hatching  
        - Blastocyst transfer  
        - Embryo freezing (cryopreservation)  
        - Sperm retrieval (PESA/TESE)  
        - Egg & sperm storage and banking  
        - Female fertility assessments  

        ### Obstetrics
        - Pregnancy care (low-risk & high-risk)  
        - Management of recurrent miscarriage and preconception issues  
        - Early pregnancy complication management  
        - Vaginal birth after cesarean (VBAC)  
        - Care for multiple pregnancies (e.g., twins)  
        - Mature-age pregnancies  
        - Complex histories (previous stillbirth, poor outcomes)  
        - High-risk pregnancy (gestational diabetes, preeclampsia, thyroid or autoimmune conditions)  
        - Operative vaginal deliveries and cesarean sections  

        ### Gynecology
        - General gynecology care  
        - Abnormal Pap smears & colposcopy  
        - Abnormal bleeding, fibroids, pelvic pain, endometriosis  
        - Ovarian cysts & ectopic pregnancy management  
        - Family planning & contraceptive advice  
        - Pre-menstrual syndrome & menopause care  
        - Surgeries: hysterectomy, D&C, laparoscopic cyst removal, endometrial ablation, prolapse repairs, IUD insertions, hysteroscopy  

        ### Imaging & Diagnostics
        - **Ultrasound services:**
        - Early pregnancy assessment  
        - Nuchal translucency (11-14 weeks)  
        - Morphology ultrasound (18-20 weeks)  
        - Growth and well-being scans  
        - Screening for Group B strep (36-37 weeks)

        ---

        ## 3. Detailed Service Descriptions

        ### Consultation
        **Description:** Initial fertility or gynecology appointment with a physician to discuss medical history, testing, and treatment options.  
        **Target Audience:** New patients or existing patients seeking treatment planning.  
        **Use Case:** First visit before fertility treatment, pregnancy management, or gynecology procedures.

        ### Ultrasound
        **Description:** Imaging scan for pregnancy assessment, fertility monitoring, or gynecological evaluation.  
        **Types:** Early pregnancy scan, follicle tracking, anomaly scan, pelvic ultrasound.  
        **Target Audience:** Patients undergoing fertility treatment, prenatal care, or gynecological assessment.

        ---

        ## 4. Appointment Types
        - Consultation  
        - Follow-up  
        - Ultrasound

        ---

        ## 5. FAQs

        ### Booking & Appointments
        **Q:** Do I need a referral?  
        **A:** Yes, please bring a referral letter from your general practitioner along with any past medical or test results.  

        **Q:** How soon can I get an ultrasound appointment?  
        **A:** Ultrasound availability depends on demand, but most patients are scheduled within a few days.

        ### Fertility & Pregnancy
        **Q:** When should I see a fertility specialist?  
        **A:** If you've been trying to conceive for 12 months (or 6 months if over 35), we recommend booking a consultation.  

        **Q:** Do you offer egg and sperm freezing?  
        **A:** Yes, we provide egg and sperm storage as well as embryo cryopreservation.  

        **Q:** Where will I deliver if I'm pregnant?  
        **A:** Our patients deliver at Humber River Hospital, with access to private rooms.

        ### General
        **Q:** What are your clinic hours?  
        **A:** Monday-Friday, 9:00 AM-5:00 PM. Closed weekends.  

        **Q:** Do you handle high-risk pregnancies?  
        **A:** Yes, our obstetric team specializes in high-risk cases, including diabetes, thyroid issues, and preeclampsia.  

        **Q:** What conditions do you treat in gynecology?  
        **A:** We treat fibroids, cysts, endometriosis, abnormal bleeding, menopause symptoms, and more.  

        **Q:** What are your fees or how is billing handled?  
        **A:** For cost questions, we can discuss specific fees during your booking. If applicable, check whether your insurance covers the service.

        ---

        ## 6. Community & Support
        - **Phone support:** (289) 570-1070 (during operating hours/days)  
        - **On-site support:** In-person consultations and diagnostic care  
        - **Partnership:** Collaboration with anesthetic, pediatric, and neonatal teams for comprehensive care

        ---

        ## 7. Legal & Compliance
        - Patient data is managed in compliance with Ontario health privacy regulations.  
        - All fertility and pregnancy treatments follow current medical guidelines and standards.  
        - Patients must provide consent before undergoing procedures.""",
        tools=[
            harmony_tools.get_slot, 
            ],
    )

    # Configure the voice processing pipeline
    session = AgentSession(
        vad=silero.VAD.load(),
        llm=openai.realtime.RealtimeModel(
            model="gpt-4o-mini-realtime-preview",
            voice="shimmer",
            temperature=0.7,
            turn_detection=TurnDetection(
                type="server_vad",
                threshold=0.9,
                silence_duration_ms=1500,
                prefix_padding_ms=300,
                create_response=True,
                interrupt_response=True,
            )
        ),
    )

    # Start the agent session with noise cancellation
    await session.start(
        agent=agent, 
        room=ctx.room, 
        room_input_options=RoomInputOptions(
            noise_cancellation=noise_cancellation.BVCTelephony(),
        )
    )
        
    await session.generate_reply(instructions="")

if __name__ == "__main__":
    logging.basicConfig(
        level=logging.INFO,
        format='%(asctime)s - %(name)s - %(levelname)s - %(message)s'
    )

    cli.run_app(WorkerOptions(
        entrypoint_fnc=entrypoint,
<<<<<<< HEAD
        agent_name="symrax"
=======
        agent_name="harmony_agent"
>>>>>>> 3f9c43fb
    ))<|MERGE_RESOLUTION|>--- conflicted
+++ resolved
@@ -1,7 +1,10 @@
 import logging
 from datetime import datetime
 import asyncio
+from datetime import datetime
+import asyncio
 import aiohttp
+import pytz
 import pytz
 from dotenv import load_dotenv
 from livekit.agents import (
@@ -12,7 +15,10 @@
     cli,
     function_tool,
     RoomInputOptions
+    function_tool,
+    RoomInputOptions
 )
+from livekit.plugins import openai, silero, noise_cancellation
 from livekit.plugins import openai, silero, noise_cancellation
 from openai.types.beta.realtime.session import TurnDetection
 
@@ -137,8 +143,128 @@
     agent = Agent(
         instructions=f"""# Harmony Fertility AI Assistant
 
+load_dotenv('.env')
+logger = logging.getLogger("harmony_agent")
+
+# --- Harmony Fertility Webhook Tools ---
+class HarmonyTools:
+    def __init__(self, phoneNum):
+        self.phoneNum = self._clean_phone_number(phoneNum)
+        self.webhook_url = "https://n8n.srv891045.hstgr.cloud/webhook/harmony"
+
+    def _clean_phone_number(self, phone_num: str) -> str:
+        if phone_num == "mock_user":
+            return "4168398090"
+        if phone_num.startswith('sip_'):
+            phone_num = phone_num[4:]
+        cleaned = ''.join(c for c in phone_num if c.isdigit() or c == '+')
+        return cleaned
+
+    @function_tool
+    async def get_slot(self, appointmentType: str, bookingDate: str = "false", bookingTime: str = "false") -> str:
+        """Check appointment availability for specified type, date and time."""
+        payload = {
+            "action": "get_slot",
+            "appointmentType": appointmentType,
+            "bookingDate": bookingDate,
+            "bookingTime": bookingTime,
+            "phoneNumber": self.phoneNum
+        }
+
+        try:
+            timeout = aiohttp.ClientTimeout(total=10)
+            async with aiohttp.ClientSession(timeout=timeout) as session:
+                async with session.post(self.webhook_url, json=payload) as response:
+                    if response.status == 200:
+                        data = await response.json()
+                        result = data.get("result", "No availability data received")
+                        logger.info(f"✅ Webhook get_slot completed: {result}")
+                        return result
+                    
+                    logger.warning(f"Webhook error: {response.status} for get_slot")
+                    return "Sorry, I'm having trouble checking availability right now."
+                
+        except asyncio.TimeoutError:
+            logger.error("Webhook timeout for get_slot")
+            return "The availability system is temporarily slow to respond."
+        except Exception as e:
+            logger.exception(f"Webhook call failed for get_slot: {e}")
+            return "The availability system is temporarily unavailable."
+
+async def entrypoint(ctx: JobContext):
+    """Main entry point for the telephony voice agent."""
+    await ctx.connect()
+
+    # Wait for participant (caller) to join and get their phone number
+    participant = await ctx.wait_for_participant()
+    caller_id = participant.identity
+    logger.info(f"Phone call connected from: {caller_id}")
+
+    # Enhanced check for unknown/blocked caller ID
+    unknown_patterns = [
+        "", "unknown", "anonymous", "private", "restricted", "unavailable", "blocked",
+        "sip_unavailable", "sip_unknown", "sip_anonymous", "sip_private", "sip_restricted", "sip_blocked"
+    ]
+    
+    caller_id_lower = caller_id.lower() if caller_id else ""
+    is_unknown = (
+        not caller_id or 
+        (caller_id.strip() == "" if caller_id else True) or 
+        caller_id_lower in unknown_patterns or
+        "unavailable" in caller_id_lower or
+        "unknown" in caller_id_lower or
+        "anonymous" in caller_id_lower or
+        "private" in caller_id_lower or
+        "restricted" in caller_id_lower or
+        "blocked" in caller_id_lower
+    )
+    
+    if is_unknown:
+        logger.warning(f"Unknown caller detected: '{caller_id}' - rejecting call")
+        try:
+            agent = Agent(
+                instructions="You are a rejection system. Say exactly: 'We're sorry, but we cannot assist calls from unknown or private numbers. Please call back from a recognized phone number.' Then end the call.",
+            )
+            
+            session = AgentSession(
+                vad=silero.VAD.load(),
+                llm=openai.realtime.RealtimeModel(
+                    model="gpt-4o-mini-realtime-preview",
+                    voice="shimmer", 
+                    temperature=0.7,
+                    turn_detection=TurnDetection(
+                        type="server_vad",
+                        threshold=1,
+                        silence_duration_ms=100,
+                        prefix_padding_ms=100,
+                        create_response=True,
+                        interrupt_response=False,
+                    )
+                ),
+            )
+            
+            await session.start(agent=agent, room=ctx.room)
+            await session.generate_reply(instructions="")
+        
+        except Exception as e:
+            logger.error(f"Rejection error: {e}")
+        finally:
+            await ctx.room.disconnect()
+            return
+
+    # Initialize tools with the caller's phone number
+    harmony_tools = HarmonyTools(phoneNum=caller_id)
+
+    # Static time - calculated once when agent starts
+    toronto_tz = pytz.timezone('America/Toronto')
+    current_time_toronto = datetime.now(toronto_tz)
+    formatted_time = current_time_toronto.strftime('%b %d, %Y %I:%M %p')
+
+    # Initialize the conversational agent with simplified instructions
+    agent = Agent(
+        instructions=f"""# Harmony Fertility AI Assistant
+
         ## Identity & Purpose
-<<<<<<< HEAD
         You are Kristine, the front desk assistant for Harmony Fertility Clinic. Your role is to help patients with general questions about our services and appointment availability.
 
         ## Communication Style
@@ -227,59 +353,6 @@
         - **USE EXACT get_slot RESPONSES** - never modify or interpret availability
 
         **Remember:** You are the friendly front desk voice of Harmony Fertility Clinic, here to help patients with clear, accurate information and compassionate service. You only check availability - you do not book appointments. NEVER mention availability without calling get_slot function first. Let get_slot handle all date/time validation - you just convert and pass through the parameters.
-=======
-        You are Kristine, the front desk assistant for Harmony Fertility Clinic. Your role is to help patients with general questions about our services.
-
-        ## Current Time
-        The current time and date are {formatted_time} in Toronto, Canada.
-
-        ## Date & Time Reading
-        **WHEN READING DATES AND TIMES:**
-        - Read slowly with natural pauses
-        - Example: "September twenty-two at three-thirty"
-        - Speak numbers as words, not digits
-        - Use natural language appropriate to the current language
-
-        ## Initial Greeting
-        **ALWAYS START WITH:** "Thank you for calling Harmony Fertility. This is Kristine. I can help with general questions about our services. I can assist you in any language you prefer."
-
-        ## Core Rules
-        - **AUTOMATIC LANGUAGE DETECTION**: Automatically respond in the same language the user speaks to you in
-        - **FUNCTION EXECUTION**: Silently call functions when needed - never say function names out loud
-        - **NO HALLUCINATION**: Only use information from the knowledge base
-        - **PHONE NUMBER FORMAT**: Always read numbers digit-by-digit slowly and clearly
-        - **DATE/TIME FORMAT**: Read dates naturally with pauses
-        - **NEVER SUGGEST TIMES**: Only suggest times returned by get_slot function
-        - **FUNCTION CALLING**: Always call get_slot every time user asks for a date/time availability
-
-        ## Communication Characteristics
-        - **CONCISE**: 1-2 sentence responses maximum
-        - **CLEAR**: Speak slowly and enunciate
-        - **PROFESSIONAL**: Maintain compassionate, professional tone
-        - **PATIENT**: Allow natural pauses in conversation
-
-        ## Language Handling
-        - Automatically detect and respond in the user's language
-        - If user switches languages, immediately switch with them
-        - No need for language confirmation
-
-        ## get_slot Function Rules
-        **CRITICAL RULES:**
-        - **ALWAYS ASK APPOINTMENT TYPE** first: "What type of appointment?"
-        - **ACCEPT ANY DATE/TIME INPUT**: Call get_slot with whatever date/time user provides
-        - **TIME ONLY NOT ALLOWED**: If user gives only time, ask "What date would you like?"
-
-        **PARAMETER FORMATS:**
-        - `appointmentType`: Consultation, Follow-up, or Ultrasound
-        - `bookingDate`: "yyyy-mm-dd" format or "false"
-        - `bookingTime`: "HH:MM" 24-hour format or "false"
-
-        **FUNCTION BEHAVIOR:**
-        - Call get_slot silently with ANY date/time user provides
-        - Use EXACTLY what get_slot returns - never modify or interpret
-        - Never check operating hours yourself - get_slot handles this automatically
-        - If get_slot returns no availability, ask user for different date/time
->>>>>>> 3f9c43fb
 
         # Harmony Fertility Knowledge Base
         ## 1. General Information
@@ -429,14 +502,25 @@
     )
 
     # Configure the voice processing pipeline
+        - Patients must provide consent before undergoing procedures.""",
+        tools=[
+            harmony_tools.get_slot, 
+            ],
+    )
+
+    # Configure the voice processing pipeline
     session = AgentSession(
+        vad=silero.VAD.load(),
         vad=silero.VAD.load(),
         llm=openai.realtime.RealtimeModel(
             model="gpt-4o-mini-realtime-preview",
             voice="shimmer",
             temperature=0.7,
             turn_detection=TurnDetection(
+            turn_detection=TurnDetection(
                 type="server_vad",
+                threshold=0.9,
+                silence_duration_ms=1500,
                 threshold=0.9,
                 silence_duration_ms=1500,
                 prefix_padding_ms=300,
@@ -447,7 +531,11 @@
     )
 
     # Start the agent session with noise cancellation
+
+    # Start the agent session with noise cancellation
     await session.start(
+        agent=agent, 
+        room=ctx.room, 
         agent=agent, 
         room=ctx.room, 
         room_input_options=RoomInputOptions(
@@ -456,6 +544,10 @@
     )
         
     await session.generate_reply(instructions="")
+        )
+    )
+        
+    await session.generate_reply(instructions="")
 
 if __name__ == "__main__":
     logging.basicConfig(
@@ -465,9 +557,5 @@
 
     cli.run_app(WorkerOptions(
         entrypoint_fnc=entrypoint,
-<<<<<<< HEAD
         agent_name="symrax"
-=======
-        agent_name="harmony_agent"
->>>>>>> 3f9c43fb
     ))